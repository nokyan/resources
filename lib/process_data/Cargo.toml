--- conflicted
+++ resolved
@@ -17,29 +17,16 @@
 opt-level = 3
 
 [dependencies]
-<<<<<<< HEAD
-anyhow = "1.0.94"
-glob = "0.3.1"
-lazy-regex = "3.3.0"
-libc = "0.2.167"
-log = "0.4.22"
-num_cpus = "1.16.0"
-nutype = { version = "0.5.0", features = ["serde"] }
-nvml-wrapper = "0.10.0"
-pretty_env_logger = "0.5"
-serde = { version = "1.0.215", features = ["serde_derive"] }
-syscalls = { version = "0.6.18", features = ["all"] }
-=======
 anyhow = "1.0.100"
 glob = "0.3.3"
 lazy-regex = "3.4.2"
 libc = "0.2.177"
+log = "0.4.29"
 num_cpus = "1.17.0"
 nutype = { version = "0.6.2", features = ["serde"] }
 nvml-wrapper = "0.11.0"
 serde = { version = "1.0.228", features = ["serde_derive"] }
 syscalls = { version = "0.7.0", features = ["all"] }
->>>>>>> 43365cda
 sysconf = "0.3.4"
 thiserror = "2.0.17"
 unescape = "0.1.0"
