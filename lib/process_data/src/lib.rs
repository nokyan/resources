--- conflicted
+++ resolved
@@ -213,11 +213,8 @@
     pub write_bytes: Option<u64>,
     pub timestamp: u64,
     pub gpu_usage_stats: BTreeMap<GpuIdentifier, GpuUsageStats>,
-<<<<<<< HEAD
     pub npu_usage_stats: BTreeMap<PciSlot, NpuUsageStats>,
-=======
     pub appimage_path: Option<String>,
->>>>>>> be1550b2
 }
 
 impl ProcessData {
@@ -478,11 +475,8 @@
             write_bytes,
             timestamp,
             gpu_usage_stats,
-<<<<<<< HEAD
             npu_usage_stats,
-=======
             appimage_path,
->>>>>>> be1550b2
         })
     }
 
