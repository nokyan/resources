--- conflicted
+++ resolved
@@ -209,14 +209,11 @@
 
         let containerization = match process.data.containerization {
             Containerization::None => i18n("No"),
+            Containerization::AppImage => i18n("Yes (AppImage)"),
             Containerization::Flatpak => i18n("Yes (Flatpak)"),
-            Containerization::Snap => i18n("Yes (Snap)"),
-<<<<<<< HEAD
             // Translators: "Portable" is the name of the containerization method used, please keep it as is
             Containerization::Portable => i18n("Yes (Portable)"),
-=======
-            Containerization::AppImage => i18n("Yes (AppImage)"),
->>>>>>> 13105fab
+            Containerization::Snap => i18n("Yes (Snap)"),
         };
 
         let this: Self = glib::Object::builder()
