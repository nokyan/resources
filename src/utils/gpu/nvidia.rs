use anyhow::{Context, Result};
use log::{debug, warn};
use nvml_wrapper::{
    Nvml,
    enum_wrappers::device::{Clock, TemperatureSensor},
    error::NvmlError,
};
use process_data::gpu_usage::GpuIdentifier;

use std::{
    path::{Path, PathBuf},
    sync::LazyLock,
};

static NVML: LazyLock<Result<Nvml, NvmlError>> = LazyLock::new(|| {
<<<<<<< HEAD
    Nvml::init()
        .inspect_err(|err| {
            warn!("Unable to connect to NVML: {err}"); 
            if *IS_FLATPAK {
                warn!("This can occur when the version of the NVIDIA Flatpak runtime \
                (org.freedesktop.Platform.GL.nvidia) and the version of the natively installed NVIDIA driver do not \
                match. Consider updating both your system and Flatpak packages before opening an issue.");
            }
        })
        .inspect(|_| debug!("Successfully connected to NVML"))
=======
    let nvml = Nvml::init();

    if let Err(error) = nvml.as_ref() {
        warn!("Connection to NVML failed, reason: {error}");
        if *IS_FLATPAK {
            warn!(
                "This can occur when the version of the NVIDIA Flatpak runtime (org.freedesktop.Platform.GL.nvidia) \
            and the version of the natively installed NVIDIA driver do not match. Consider updating both your system \
            and Flatpak packages before opening an issue."
            );
        }
    } else {
        debug!("Successfully connected to NVML");
    }

    nvml
>>>>>>> 43365cda
});

use crate::utils::{IS_FLATPAK, pci::Device};

use super::GpuImpl;

#[derive(Debug, Default, Clone)]

pub struct NvidiaGpu {
    pub device: Option<&'static Device>,
    pub gpu_identifier: GpuIdentifier,
    pub driver: String,
    pci_slot_string: String,
    sysfs_path: PathBuf,
    first_hwmon_path: Option<PathBuf>,
}

impl NvidiaGpu {
    pub fn new(
        device: Option<&'static Device>,
        gpu_identifier: GpuIdentifier,
        driver: String,
        sysfs_path: PathBuf,
        first_hwmon_path: Option<PathBuf>,
    ) -> Self {
        Self {
            device,
            gpu_identifier,
            driver,
            pci_slot_string: gpu_identifier.to_string(),
            sysfs_path,
            first_hwmon_path,
        }
    }

    fn nvml_device<S: AsRef<str>>(pci_slot: S) -> Result<nvml_wrapper::Device<'static>> {
        NVML.as_ref()
            .context("unable to establish NVML connection")
            .and_then(|nvml| {
                nvml.device_by_pci_bus_id(pci_slot.as_ref())
                    .context("failed to get GPU through NVML with PCI slot")
            })
    }
}

impl GpuImpl for NvidiaGpu {
    fn device(&self) -> Option<&'static Device> {
        self.device
    }

    fn gpu_identifier(&self) -> GpuIdentifier {
        self.gpu_identifier
    }

    fn driver(&self) -> &str {
        &self.driver
    }

    fn sysfs_path(&self) -> &Path {
        &self.sysfs_path
    }

    fn first_hwmon(&self) -> Option<&Path> {
        self.first_hwmon_path.as_deref()
    }

    fn name(&self) -> Result<String> {
        Self::nvml_device(&self.pci_slot_string)
            .and_then(|dev| dev.name().context("unable to get name through NVML"))
            .or_else(|_| self.drm_name())
    }

    fn usage(&self) -> Result<f64> {
        Self::nvml_device(&self.pci_slot_string)
            .and_then(|dev| {
                dev.utilization_rates()
                    .context("unable to get utilization rates through NVML")
            })
            .map(|usage| f64::from(usage.gpu) / 100.0)
            .or_else(|_| self.drm_usage().map(|usage| usage as f64 / 100.0))
    }

    fn encode_usage(&self) -> Result<f64> {
        Self::nvml_device(&self.pci_slot_string)
            .and_then(|dev| {
                dev.encoder_utilization()
                    .context("unable to get utilization rates through NVML")
            })
            .map(|usage| f64::from(usage.utilization) / 100.0)
            .context("encode usage not implemented for NVIDIA not using the nvidia driver")
    }

    fn decode_usage(&self) -> Result<f64> {
        Self::nvml_device(&self.pci_slot_string)
            .and_then(|dev| {
                dev.decoder_utilization()
                    .context("unable to get utilization rates through NVML")
            })
            .map(|usage| f64::from(usage.utilization) / 100.0)
            .context("decode usage not implemented for NVIDIA not using the nvidia driver")
    }

    fn combined_media_engine(&self) -> Result<bool> {
        Ok(false)
    }

    fn used_vram(&self) -> Result<u64> {
        Self::nvml_device(&self.pci_slot_string)
            .and_then(|dev| {
                dev.memory_info()
                    .context("unable to get memory info through NVML")
            })
            .map(|memory_info| memory_info.used)
            .or_else(|_| self.drm_used_vram().map(|usage| usage as u64))
    }

    fn total_vram(&self) -> Result<u64> {
        Self::nvml_device(&self.pci_slot_string)
            .and_then(|dev| {
                dev.memory_info()
                    .context("unable to get memory info through NVML")
            })
            .map(|memory_info| memory_info.total)
            .or_else(|_| self.drm_total_vram().map(|usage| usage as u64))
    }

    fn temperature(&self) -> Result<f64> {
        Self::nvml_device(&self.pci_slot_string)
            .and_then(|dev| {
                dev.temperature(TemperatureSensor::Gpu)
                    .context("unable to get temperatures through NVML")
            })
            .map(f64::from)
            .or_else(|_| self.hwmon_temperature())
    }

    fn power_usage(&self) -> Result<f64> {
        Self::nvml_device(&self.pci_slot_string)
            .and_then(|dev| {
                dev.power_usage()
                    .context("unable to get power usage through NVML")
            })
            .map(|power_usage| (f64::from(power_usage)) / 1000.0)
            .or_else(|_| self.hwmon_power_usage())
    }

    fn core_frequency(&self) -> Result<f64> {
        Self::nvml_device(&self.pci_slot_string)
            .and_then(|dev| {
                dev.clock_info(Clock::Graphics)
                    .context("unable to get core frequency through NVML")
            })
            .map(|frequency| (f64::from(frequency)) * 1_000_000.0)
            .or_else(|_| self.hwmon_core_frequency())
    }

    fn vram_frequency(&self) -> Result<f64> {
        Self::nvml_device(&self.pci_slot_string)
            .and_then(|dev| {
                dev.clock_info(Clock::Memory)
                    .context("unable to get vram frequency through NVML")
            })
            .map(|frequency| (f64::from(frequency)) * 1_000_000.0)
            .or_else(|_| self.hwmon_vram_frequency())
    }

    fn power_cap(&self) -> Result<f64> {
        Self::nvml_device(&self.pci_slot_string)
            .and_then(|dev| {
                dev.power_management_limit()
                    .context("unable to get power cap through NVML")
            })
            .map(|cap| (f64::from(cap)) / 1000.0)
            .or_else(|_| self.hwmon_power_usage())
    }

    fn power_cap_max(&self) -> Result<f64> {
        Self::nvml_device(&self.pci_slot_string)
            .and_then(|dev| {
                dev.power_management_limit_constraints()
                    .context("unable to get temperatures through NVML")
            })
            .map(|constraints| (f64::from(constraints.max_limit)) / 1000.0)
            .or_else(|_| self.hwmon_power_cap_max())
    }
}<|MERGE_RESOLUTION|>--- conflicted
+++ resolved
@@ -13,7 +13,6 @@
 };
 
 static NVML: LazyLock<Result<Nvml, NvmlError>> = LazyLock::new(|| {
-<<<<<<< HEAD
     Nvml::init()
         .inspect_err(|err| {
             warn!("Unable to connect to NVML: {err}"); 
@@ -24,24 +23,6 @@
             }
         })
         .inspect(|_| debug!("Successfully connected to NVML"))
-=======
-    let nvml = Nvml::init();
-
-    if let Err(error) = nvml.as_ref() {
-        warn!("Connection to NVML failed, reason: {error}");
-        if *IS_FLATPAK {
-            warn!(
-                "This can occur when the version of the NVIDIA Flatpak runtime (org.freedesktop.Platform.GL.nvidia) \
-            and the version of the natively installed NVIDIA driver do not match. Consider updating both your system \
-            and Flatpak packages before opening an issue."
-            );
-        }
-    } else {
-        debug!("Successfully connected to NVML");
-    }
-
-    nvml
->>>>>>> 43365cda
 });
 
 use crate::utils::{IS_FLATPAK, pci::Device};
