--- conflicted
+++ resolved
@@ -2,11 +2,10 @@
 use process_data::GpuIdentifier;
 use strum_macros::{Display, EnumString};
 
-<<<<<<< HEAD
-use std::{path::PathBuf, str::FromStr};
-=======
-use std::path::{Path, PathBuf};
->>>>>>> 9f150fcb
+use std::{
+    path::{Path, PathBuf},
+    str::FromStr,
+};
 
 use crate::utils::{pci::Device, read_sysfs};
 
@@ -37,6 +36,7 @@
     pub device: Option<&'static Device>,
     pub gpu_identifier: GpuIdentifier,
     pub driver: IntelGpuDriver,
+    driver_string: String,
     sysfs_path: PathBuf,
     first_hwmon_path: Option<PathBuf>,
 }
@@ -53,6 +53,7 @@
             device,
             gpu_identifier,
             driver: IntelGpuDriver::from_str(&driver).unwrap_or_default(),
+            driver_string: driver,
             sysfs_path,
             first_hwmon_path,
         }
@@ -68,13 +69,8 @@
         self.gpu_identifier
     }
 
-<<<<<<< HEAD
-    fn driver(&self) -> String {
-        self.driver.to_string()
-=======
     fn driver(&self) -> &str {
-        &self.driver
->>>>>>> 9f150fcb
+        &self.driver_string
     }
 
     fn sysfs_path(&self) -> &Path {
@@ -120,24 +116,15 @@
     fn power_usage(&self) -> Result<f64> {
         match self.driver {
             IntelGpuDriver::Xe => {
-                Ok(self.read_sysfs_int("tile0/gt0/freq0/cur_freq")? as f64 * 1_000_000.0)
+                Ok(read_sysfs::<isize>("tile0/gt0/freq0/cur_freq")? as f64 * 1_000_000.0)
             }
-            _ => Ok(self.read_sysfs_int("gt_cur_freq_mhz")? as f64 * 1_000_000.0),
+            _ => Ok(read_sysfs::<isize>("gt_cur_freq_mhz")? as f64 * 1_000_000.0),
         }
     }
 
     fn core_frequency(&self) -> Result<f64> {
-<<<<<<< HEAD
-        match self.driver {
-            IntelGpuDriver::Xe => {
-                Ok(self.read_sysfs_int("tile0/gt0/freq0/cur_freq")? as f64 * 1_000_000.0)
-            }
-            _ => Ok(self.read_sysfs_int("gt_cur_freq_mhz")? as f64 * 1_000_000.0),
-        }
-=======
         read_sysfs::<isize>(self.sysfs_path().join("gt_cur_freq_mhz"))
             .map(|freq| freq as f64 * 1_000_000.0)
->>>>>>> 9f150fcb
     }
 
     fn vram_frequency(&self) -> Result<f64> {
