use anyhow::{bail, Result};
use lazy_regex::{lazy_regex, Lazy, Regex};
use log::{debug, warn};
use process_data::pci_slot::PciSlot;

use std::{collections::HashMap, path::PathBuf, sync::LazyLock, time::Instant};

use crate::utils::{
    pci::{self, Device},
    IS_FLATPAK,
};

use super::GpuImpl;

static RE_AMDGPU_IDS: Lazy<Regex> = lazy_regex!(r"([0-9A-F]{4}),\s*([0-9A-F]{2}),\s*(.*)");

static AMDGPU_IDS: LazyLock<HashMap<(u16, u8), String>> = LazyLock::new(|| {
    AmdGpu::read_libdrm_ids()
        .inspect_err(|e| warn!("Unable to parse amdgpu.ids!\n{e}\n{}", e.backtrace()))
        .unwrap_or_default()
});

#[derive(Debug, Clone, Default)]

pub struct AmdGpu {
    pub device: Option<&'static Device>,
    pub pci_slot: PciSlot,
    pub driver: String,
    sysfs_path: PathBuf,
    first_hwmon_path: Option<PathBuf>,
    combined_media_engine: bool,
}

impl AmdGpu {
    pub fn new(
        device: Option<&'static Device>,
        pci_slot: PciSlot,
        driver: String,
        sysfs_path: PathBuf,
        first_hwmon_path: Option<PathBuf>,
    ) -> Self {
        let mut gpu = Self {
            device,
            pci_slot,
            driver,
            sysfs_path,
            first_hwmon_path,
            combined_media_engine: false,
        };

        if let Ok(vcn_version) = gpu.read_device_int("ip_discovery/die/0/UVD/0/major") {
            if vcn_version >= 4 {
                gpu.combined_media_engine = true;
            }
        }

        gpu
    }

    pub fn read_libdrm_ids() -> Result<HashMap<(u16, u8), String>> {
        let path = if *IS_FLATPAK {
            PathBuf::from("/run/host/usr/share/libdrm/amdgpu.ids")
        } else {
            PathBuf::from("/usr/share/libdrm/amdgpu.ids")
        };

        debug!("Parsing {}…", path.to_string_lossy());

        let start = Instant::now();

        let mut map = HashMap::new();

        let amdgpu_ids_raw = std::fs::read_to_string(&path)?;

        for capture in RE_AMDGPU_IDS.captures_iter(&amdgpu_ids_raw) {
            if let (Some(device_id), Some(revision), Some(name)) =
                (capture.get(1), capture.get(2), capture.get(3))
            {
                let device_id = u16::from_str_radix(device_id.as_str().trim(), 16).unwrap();
                let revision = u8::from_str_radix(revision.as_str().trim(), 16).unwrap();
                let name = name.as_str().into();
                map.insert((device_id, revision), name);
            }
        }

        let elapsed = start.elapsed();

        debug!(
            "Successfully parsed {} within {elapsed:.2?} ({} entries)",
            path.to_string_lossy(),
            map.len()
        );

        Ok(map)
    }
}

impl GpuImpl for AmdGpu {
    fn device(&self) -> Option<&'static Device> {
        self.device
    }

    fn pci_slot(&self) -> PciSlot {
        self.pci_slot
    }

    fn driver(&self) -> String {
        self.driver.clone()
    }

    fn sysfs_path(&self) -> PathBuf {
        self.sysfs_path.clone()
    }

    fn first_hwmon(&self) -> Option<PathBuf> {
        self.first_hwmon_path.clone()
    }

    fn name(&self) -> Result<String> {
        let revision =
            u8::from_str_radix(&self.read_device_file("revision")?.replace("0x", ""), 16)?;
        Ok((*AMDGPU_IDS)
            .get(&(self.device().map_or(0, pci::Device::pid), revision))
            .cloned()
            .unwrap_or_else(|| {
                if let Ok(drm_name) = self.drm_name() {
                    format!("AMD Radeon Graphics ({drm_name})")
                } else {
                    "AMD Radeon Graphics".into()
                }
            }))
    }

    fn usage(&self) -> Result<f64> {
        self.drm_usage().map(|usage| usage as f64 / 100.0)
    }

    fn encode_usage(&self) -> Result<f64> {
        bail!("encode usage not implemented for AMD")
    }

    fn decode_usage(&self) -> Result<f64> {
        bail!("decode usage not implemented for AMD")
    }

<<<<<<< HEAD
    fn used_vram(&self) -> Result<usize> {
        self.drm_used_vram().map(|usage| usage as usize)
=======
    fn combined_media_engine(&self) -> Result<bool> {
        Ok(self.combined_media_engine)
    }

    fn used_vram(&self) -> Result<isize> {
        self.drm_used_vram()
>>>>>>> 6ca02960
    }

    fn total_vram(&self) -> Result<usize> {
        self.drm_total_vram().map(|usage| usage as usize)
    }

    fn temperature(&self) -> Result<f64> {
        self.hwmon_temperature()
    }

    fn power_usage(&self) -> Result<f64> {
        self.hwmon_power_usage()
    }

    fn core_frequency(&self) -> Result<f64> {
        self.hwmon_core_frequency()
    }

    fn vram_frequency(&self) -> Result<f64> {
        self.hwmon_vram_frequency()
    }

    fn power_cap(&self) -> Result<f64> {
        self.hwmon_power_cap()
    }

    fn power_cap_max(&self) -> Result<f64> {
        self.hwmon_power_cap_max()
    }
}<|MERGE_RESOLUTION|>--- conflicted
+++ resolved
@@ -143,17 +143,12 @@
         bail!("decode usage not implemented for AMD")
     }
 
-<<<<<<< HEAD
-    fn used_vram(&self) -> Result<usize> {
-        self.drm_used_vram().map(|usage| usage as usize)
-=======
     fn combined_media_engine(&self) -> Result<bool> {
         Ok(self.combined_media_engine)
     }
 
-    fn used_vram(&self) -> Result<isize> {
-        self.drm_used_vram()
->>>>>>> 6ca02960
+    fn used_vram(&self) -> Result<usize> {
+        self.drm_used_vram().map(|usage| usage as usize)
     }
 
     fn total_vram(&self) -> Result<usize> {
