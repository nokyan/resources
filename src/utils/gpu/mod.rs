mod amd;
mod intel;
mod nvidia;
mod other;
mod v3d;

use anyhow::{bail, Context, Result};
<<<<<<< HEAD
use lazy_regex::{lazy_regex, Lazy, Regex};
use log::{debug, info};
use process_data::{pci_slot::PciSlot, GpuIdentifier};
use v3d::V3dGpu;
=======
use log::{debug, info, trace};
use process_data::pci_slot::PciSlot;
>>>>>>> ea3501c4

use std::{
    path::{Path, PathBuf},
    str::FromStr,
};

use glob::glob;

use crate::{
    i18n::i18n,
    utils::{pci::Device, read_uevent},
};

use self::{amd::AmdGpu, intel::IntelGpu, nvidia::NvidiaGpu, other::OtherGpu};

use super::pci::Vendor;

pub const VID_AMD: u16 = 4098;
pub const VID_INTEL: u16 = 32902;
pub const VID_NVIDIA: u16 = 4318;

const RE_CARD_ENUMARATOR: Lazy<Regex> = lazy_regex!(r"(\d+)\/?$");

#[derive(Debug)]
pub struct GpuData {
    pub gpu_identifier: GpuIdentifier,

    pub usage_fraction: Option<f64>,

    // in case of a GPU with a combined media engine, encode_fraction will contain the combined usage
    pub encode_fraction: Option<f64>,
    pub decode_fraction: Option<f64>,

    pub total_vram: Option<usize>,
    pub used_vram: Option<usize>,

    pub clock_speed: Option<f64>,
    pub vram_speed: Option<f64>,

    pub temperature: Option<f64>,

    pub power_usage: Option<f64>,
    pub power_cap: Option<f64>,
    pub power_cap_max: Option<f64>,

    pub nvidia: bool,
}

impl GpuData {
    pub fn new(gpu: &Gpu) -> Self {
        let gpu_identifier = gpu.gpu_identifier();

        trace!("Gathering GPU data for {}…", pci_slot);

        let usage_fraction = gpu.usage().map(|usage| usage.clamp(0.0, 1.0)).ok();

        let encode_fraction = gpu.encode_usage().map(|usage| usage.clamp(0.0, 1.0)).ok();

        let decode_fraction = gpu.decode_usage().map(|usage| usage.clamp(0.0, 1.0)).ok();

        let total_vram = gpu.total_vram().ok();
        let used_vram = gpu.used_vram().ok();

        let clock_speed = gpu.core_frequency().ok();
        let vram_speed = gpu.vram_frequency().ok();

        let temperature = gpu.temperature().ok();

        let power_usage = gpu.power_usage().ok();
        let power_cap = gpu.power_cap().ok();
        let power_cap_max = gpu.power_cap_max().ok();

        let nvidia = matches!(gpu, Gpu::Nvidia(_));

<<<<<<< HEAD
        Self {
            gpu_identifier,
=======
        let gpu_data = Self {
            pci_slot,
>>>>>>> ea3501c4
            usage_fraction,
            encode_fraction,
            decode_fraction,
            total_vram,
            used_vram,
            clock_speed,
            vram_speed,
            temperature,
            power_usage,
            power_cap,
            power_cap_max,
            nvidia,
        };

        trace!("Gathered GPU data for {}: {gpu_data:?}", pci_slot);

        gpu_data
    }
}

#[derive(Debug, Clone)]
pub enum Gpu {
    Amd(AmdGpu),
    Intel(IntelGpu),
    Nvidia(NvidiaGpu),
    V3d(V3dGpu),
    Other(OtherGpu),
}

impl Default for Gpu {
    fn default() -> Self {
        Gpu::Other(OtherGpu::default())
    }
}

pub trait GpuImpl {
    fn device(&self) -> Option<&'static Device>;
    fn gpu_identifier(&self) -> GpuIdentifier;
    fn driver(&self) -> String;
    fn sysfs_path(&self) -> PathBuf;
    fn first_hwmon(&self) -> Option<PathBuf>;

    fn name(&self) -> Result<String>;
    fn usage(&self) -> Result<f64>;
    fn encode_usage(&self) -> Result<f64>;
    fn decode_usage(&self) -> Result<f64>;
    fn combined_media_engine(&self) -> Result<bool>;
    fn used_vram(&self) -> Result<usize>;
    fn total_vram(&self) -> Result<usize>;
    fn temperature(&self) -> Result<f64>;
    fn power_usage(&self) -> Result<f64>;
    fn core_frequency(&self) -> Result<f64>;
    fn vram_frequency(&self) -> Result<f64>;
    fn power_cap(&self) -> Result<f64>;
    fn power_cap_max(&self) -> Result<f64>;

    fn read_sysfs_int<P: AsRef<Path> + std::marker::Send>(&self, file: P) -> Result<isize> {
        let path = self.sysfs_path().join(file);
        trace!("Reading {path:?}…");
        std::fs::read_to_string(&path)?
            .replace('\n', "")
            .parse::<isize>()
            .with_context(|| format!("error parsing file {}", &path.to_string_lossy()))
    }

    fn read_device_file<P: AsRef<Path> + std::marker::Send>(&self, file: P) -> Result<String> {
        let path = self.sysfs_path().join("device").join(file);
        trace!("Reading {path:?}…");
        Ok(std::fs::read_to_string(path)?.replace('\n', ""))
    }

    fn read_device_int<P: AsRef<Path> + std::marker::Send>(&self, file: P) -> Result<isize> {
        let path = self.sysfs_path().join("device").join(file);
        self.read_device_file(&path)?
            .parse::<isize>()
            .with_context(|| format!("error parsing file {}", &path.to_string_lossy()))
    }

    fn read_hwmon_int<P: AsRef<Path> + std::marker::Send>(&self, file: P) -> Result<isize> {
        let path = self.first_hwmon().context("no hwmon found")?.join(file);
        trace!("Reading {path:?}…");
        std::fs::read_to_string(&path)?
            .replace('\n', "")
            .parse::<isize>()
            .with_context(|| format!("error parsing file {}", &path.to_string_lossy()))
    }

    // These are preimplemented ways of getting information through the DRM and hwmon interface.
    // It's also used as a fallback.

    fn drm_name(&self) -> Result<String> {
        Ok(self.device().context("no device")?.name().to_owned())
    }

    fn drm_usage(&self) -> Result<isize> {
        self.read_device_int("gpu_busy_percent")
    }

    fn drm_used_vram(&self) -> Result<isize> {
        self.read_device_int("mem_info_vram_used")
    }

    fn drm_total_vram(&self) -> Result<isize> {
        self.read_device_int("mem_info_vram_total")
    }

    fn hwmon_temperature(&self) -> Result<f64> {
        Ok(self.read_hwmon_int("temp1_input")? as f64 / 1000.0)
    }

    fn hwmon_power_usage(&self) -> Result<f64> {
        Ok(self
            .read_hwmon_int("power1_average")
            .or_else(|_| self.read_hwmon_int("power1_input"))? as f64
            / 1_000_000.0)
    }

    fn hwmon_core_frequency(&self) -> Result<f64> {
        Ok(self.read_hwmon_int("freq1_input")? as f64)
    }

    fn hwmon_vram_frequency(&self) -> Result<f64> {
        Ok(self.read_hwmon_int("freq2_input")? as f64)
    }

    fn hwmon_power_cap(&self) -> Result<f64> {
        Ok(self.read_hwmon_int("power1_cap")? as f64 / 1_000_000.0)
    }

    fn hwmon_power_cap_max(&self) -> Result<f64> {
        Ok(self.read_hwmon_int("power1_cap_max")? as f64 / 1_000_000.0)
    }
}

impl Gpu {
    /// Returns a `Vec` of all GPUs currently found in the system.
    ///
    /// # Errors
    ///
    /// Will return `Err` if there are problems detecting
    /// the GPUs in the system
    pub fn get_gpus() -> Result<Vec<Gpu>> {
        debug!("Searching for GPUs…");

        let mut gpu_vec: Vec<Gpu> = Vec::new();
        for (i, entry) in glob("/sys/class/drm/card?")?.flatten().enumerate() {
            if let Ok(gpu) = Self::from_sysfs_path(entry, i) {
                gpu_vec.push(gpu);
            }
        }

        debug!("{} GPUs found", gpu_vec.len());

        Ok(gpu_vec)
    }

<<<<<<< HEAD
    fn from_sysfs_path<P: AsRef<Path>>(path: P, i: usize) -> Result<Gpu> {
        let path = path.as_ref().to_path_buf();
        let enumarator = RE_CARD_ENUMARATOR
            .captures(&path.to_string_lossy())
            .and_then(|captures| captures.get(1))
            .and_then(|capture| capture.as_str().parse().ok())
            .unwrap_or(i);
=======
    fn from_sysfs_path<P: AsRef<Path>>(path: P) -> Result<Gpu> {
        let path = path.as_ref();

        trace!("Creating GPU object of {path:?}…");
>>>>>>> ea3501c4

        let sysfs_device_path = path.join("device");
        let uevent_contents = read_uevent(sysfs_device_path.join("uevent"))?;

        let (device, vid, pid) = if let Some(pci_line) = uevent_contents.get("PCI_ID") {
            let (vid_str, pid_str) = pci_line.split_once(':').unwrap_or(("0", "0"));
            let vid = u16::from_str_radix(vid_str, 16).unwrap_or_default();
            let pid = u16::from_str_radix(pid_str, 16).unwrap_or_default();
            (Device::from_vid_pid(vid, pid), vid, pid)
        } else {
            (None, 0, 0)
        };

        let mut hwmon_vec: Vec<PathBuf> = Vec::new();
        for hwmon in glob(&format!(
            "{}/hwmon/hwmon?",
            sysfs_device_path
                .to_str()
                .context("error transforming PathBuf to str")?
        ))?
        .flatten()
        {
            hwmon_vec.push(hwmon);
        }

        let pci_slot = PciSlot::from_str(
            &uevent_contents
                .get("PCI_SLOT_NAME")
                .map_or_else(|| i18n("N/A"), std::string::ToString::to_string),
        )
        .context("can't turn PCI string to struct");

        let gpu_identifier = if let Ok(pci_slot) = pci_slot {
            GpuIdentifier::PciSlot(pci_slot)
        } else {
            GpuIdentifier::Enumerator(enumarator)
        };

        let driver = uevent_contents
            .get("DRIVER")
            .map_or_else(|| i18n("N/A"), std::string::ToString::to_string);

        // if the driver is simple-framebuffer, it's likely not a GPU
        if driver == "simple-framebuffer" {
            bail!("this is a simple framebuffer");
        }

        let (gpu, gpu_category) = if vid == VID_AMD || driver == "amdgpu" {
            (
                Gpu::Amd(AmdGpu::new(
                    device,
                    gpu_identifier,
                    driver,
                    path.to_path_buf(),
                    hwmon_vec.first().cloned(),
                )),
                "AMD",
            )
        } else if vid == VID_INTEL || driver == "i915" {
            (
                Gpu::Intel(IntelGpu::new(
                    device,
                    gpu_identifier,
                    driver,
                    path.to_path_buf(),
                    hwmon_vec.first().cloned(),
                )),
                "Intel",
            )
        } else if vid == VID_NVIDIA || driver == "nvidia" {
            (
                Gpu::Nvidia(NvidiaGpu::new(
                    device,
                    gpu_identifier,
                    driver,
                    path.to_path_buf(),
                    hwmon_vec.first().cloned(),
                )),
                "NVIDIA",
            )
        } else if driver == "v3d" {
            (
                Gpu::V3d(V3dGpu::new(
                    device,
                    gpu_identifier,
                    driver,
                    path,
                    hwmon_vec.first().cloned(),
                )),
                "v3d",
            )
        } else {
            (
                Gpu::Other(OtherGpu::new(
                    device,
                    gpu_identifier,
                    driver,
                    path.to_path_buf(),
                    hwmon_vec.first().cloned(),
                )),
                "Other",
            )
        };

        info!(
            "Found GPU \"{}\" (Identifier: {} · PCI ID: {vid:x}:{pid:x} · Category: {gpu_category})",
            gpu.name().unwrap_or("<unknown name>".into()),
            gpu.gpu_identifier(),
        );

        trace!("Created GPU object of {path:?}: {gpu:?}");

        Ok(gpu)
    }

    pub fn get_vendor(&self) -> Result<&'static Vendor> {
        Ok(match self {
            Gpu::Amd(gpu) => gpu.device(),
            Gpu::Intel(gpu) => gpu.device(),
            Gpu::Nvidia(gpu) => gpu.device(),
            Gpu::V3d(gpu) => gpu.device(),
            Gpu::Other(gpu) => gpu.device(),
        }
        .context("no device")?
        .vendor())
    }

    pub fn gpu_identifier(&self) -> GpuIdentifier {
        match self {
            Gpu::Amd(gpu) => gpu.gpu_identifier(),
            Gpu::Intel(gpu) => gpu.gpu_identifier(),
            Gpu::Nvidia(gpu) => gpu.gpu_identifier(),
            Gpu::V3d(gpu) => gpu.gpu_identifier(),
            Gpu::Other(gpu) => gpu.gpu_identifier(),
        }
    }

    pub fn driver(&self) -> String {
        match self {
            Gpu::Amd(gpu) => gpu.driver(),
            Gpu::Intel(gpu) => gpu.driver(),
            Gpu::Nvidia(gpu) => gpu.driver(),
            Gpu::V3d(gpu) => gpu.driver(),
            Gpu::Other(gpu) => gpu.driver(),
        }
    }

    pub fn name(&self) -> Result<String> {
        match self {
            Gpu::Amd(gpu) => gpu.name(),
            Gpu::Intel(gpu) => gpu.name(),
            Gpu::Nvidia(gpu) => gpu.name(),
            Gpu::V3d(gpu) => gpu.name(),
            Gpu::Other(gpu) => gpu.name(),
        }
    }

    pub fn usage(&self) -> Result<f64> {
        match self {
            Gpu::Amd(gpu) => gpu.usage(),
            Gpu::Intel(gpu) => gpu.usage(),
            Gpu::Nvidia(gpu) => gpu.usage(),
            Gpu::V3d(gpu) => gpu.usage(),
            Gpu::Other(gpu) => gpu.usage(),
        }
    }

    pub fn encode_usage(&self) -> Result<f64> {
        match self {
            Gpu::Amd(gpu) => gpu.encode_usage(),
            Gpu::Intel(gpu) => gpu.encode_usage(),
            Gpu::Nvidia(gpu) => gpu.encode_usage(),
            Gpu::V3d(gpu) => gpu.encode_usage(),
            Gpu::Other(gpu) => gpu.encode_usage(),
        }
    }

    pub fn decode_usage(&self) -> Result<f64> {
        match self {
            Gpu::Amd(gpu) => gpu.decode_usage(),
            Gpu::Intel(gpu) => gpu.decode_usage(),
            Gpu::Nvidia(gpu) => gpu.decode_usage(),
            Gpu::V3d(gpu) => gpu.decode_usage(),
            Gpu::Other(gpu) => gpu.decode_usage(),
        }
    }

    pub fn combined_media_engine(&self) -> Result<bool> {
        match self {
            Gpu::Amd(gpu) => gpu.combined_media_engine(),
            Gpu::Intel(gpu) => gpu.combined_media_engine(),
            Gpu::Nvidia(gpu) => gpu.combined_media_engine(),
            Gpu::V3d(gpu) => gpu.combined_media_engine(),
            Gpu::Other(gpu) => gpu.combined_media_engine(),
        }
    }

    pub fn used_vram(&self) -> Result<usize> {
        match self {
            Gpu::Amd(gpu) => gpu.used_vram(),
            Gpu::Intel(gpu) => gpu.used_vram(),
            Gpu::Nvidia(gpu) => gpu.used_vram(),
            Gpu::V3d(gpu) => gpu.used_vram(),
            Gpu::Other(gpu) => gpu.used_vram(),
        }
    }

    pub fn total_vram(&self) -> Result<usize> {
        match self {
            Gpu::Amd(gpu) => gpu.total_vram(),
            Gpu::Intel(gpu) => gpu.total_vram(),
            Gpu::Nvidia(gpu) => gpu.total_vram(),
            Gpu::V3d(gpu) => gpu.total_vram(),
            Gpu::Other(gpu) => gpu.total_vram(),
        }
    }

    pub fn temperature(&self) -> Result<f64> {
        match self {
            Gpu::Amd(gpu) => gpu.temperature(),
            Gpu::Intel(gpu) => gpu.temperature(),
            Gpu::Nvidia(gpu) => gpu.temperature(),
            Gpu::V3d(gpu) => gpu.temperature(),
            Gpu::Other(gpu) => gpu.temperature(),
        }
    }

    pub fn power_usage(&self) -> Result<f64> {
        match self {
            Gpu::Amd(gpu) => gpu.power_usage(),
            Gpu::Intel(gpu) => gpu.power_usage(),
            Gpu::Nvidia(gpu) => gpu.power_usage(),
            Gpu::V3d(gpu) => gpu.power_usage(),
            Gpu::Other(gpu) => gpu.power_usage(),
        }
    }

    pub fn core_frequency(&self) -> Result<f64> {
        match self {
            Gpu::Amd(gpu) => gpu.core_frequency(),
            Gpu::Intel(gpu) => gpu.core_frequency(),
            Gpu::Nvidia(gpu) => gpu.core_frequency(),
            Gpu::V3d(gpu) => gpu.core_frequency(),
            Gpu::Other(gpu) => gpu.core_frequency(),
        }
    }

    pub fn vram_frequency(&self) -> Result<f64> {
        match self {
            Gpu::Amd(gpu) => gpu.vram_frequency(),
            Gpu::Intel(gpu) => gpu.vram_frequency(),
            Gpu::Nvidia(gpu) => gpu.vram_frequency(),
            Gpu::V3d(gpu) => gpu.vram_frequency(),
            Gpu::Other(gpu) => gpu.vram_frequency(),
        }
    }

    pub fn power_cap(&self) -> Result<f64> {
        match self {
            Gpu::Amd(gpu) => gpu.power_cap(),
            Gpu::Intel(gpu) => gpu.power_cap(),
            Gpu::Nvidia(gpu) => gpu.power_cap(),
            Gpu::V3d(gpu) => gpu.power_cap(),
            Gpu::Other(gpu) => gpu.power_cap(),
        }
    }

    pub fn power_cap_max(&self) -> Result<f64> {
        match self {
            Gpu::Amd(gpu) => gpu.power_cap_max(),
            Gpu::Intel(gpu) => gpu.power_cap_max(),
            Gpu::Nvidia(gpu) => gpu.power_cap_max(),
            Gpu::V3d(gpu) => gpu.power_cap_max(),
            Gpu::Other(gpu) => gpu.power_cap_max(),
        }
    }
}<|MERGE_RESOLUTION|>--- conflicted
+++ resolved
@@ -5,15 +5,10 @@
 mod v3d;
 
 use anyhow::{bail, Context, Result};
-<<<<<<< HEAD
 use lazy_regex::{lazy_regex, Lazy, Regex};
-use log::{debug, info};
+use log::{debug, info, trace};
 use process_data::{pci_slot::PciSlot, GpuIdentifier};
 use v3d::V3dGpu;
-=======
-use log::{debug, info, trace};
-use process_data::pci_slot::PciSlot;
->>>>>>> ea3501c4
 
 use std::{
     path::{Path, PathBuf},
@@ -31,9 +26,9 @@
 
 use super::pci::Vendor;
 
-pub const VID_AMD: u16 = 4098;
-pub const VID_INTEL: u16 = 32902;
-pub const VID_NVIDIA: u16 = 4318;
+pub const VID_AMD: u16 = 0x1002;
+pub const VID_INTEL: u16 = 0x8086;
+pub const VID_NVIDIA: u16 = 0x10DE;
 
 const RE_CARD_ENUMARATOR: Lazy<Regex> = lazy_regex!(r"(\d+)\/?$");
 
@@ -66,7 +61,7 @@
     pub fn new(gpu: &Gpu) -> Self {
         let gpu_identifier = gpu.gpu_identifier();
 
-        trace!("Gathering GPU data for {}…", pci_slot);
+        trace!("Gathering GPU data for {}…", gpu_identifier);
 
         let usage_fraction = gpu.usage().map(|usage| usage.clamp(0.0, 1.0)).ok();
 
@@ -88,13 +83,8 @@
 
         let nvidia = matches!(gpu, Gpu::Nvidia(_));
 
-<<<<<<< HEAD
-        Self {
+        let gpu_data = Self {
             gpu_identifier,
-=======
-        let gpu_data = Self {
-            pci_slot,
->>>>>>> ea3501c4
             usage_fraction,
             encode_fraction,
             decode_fraction,
@@ -109,7 +99,7 @@
             nvidia,
         };
 
-        trace!("Gathered GPU data for {}: {gpu_data:?}", pci_slot);
+        trace!("Gathered GPU data for {}: {gpu_data:?}", gpu_identifier);
 
         gpu_data
     }
@@ -251,20 +241,16 @@
         Ok(gpu_vec)
     }
 
-<<<<<<< HEAD
     fn from_sysfs_path<P: AsRef<Path>>(path: P, i: usize) -> Result<Gpu> {
         let path = path.as_ref().to_path_buf();
+
+        trace!("Creating GPU object of {path:?}…");
+
         let enumarator = RE_CARD_ENUMARATOR
             .captures(&path.to_string_lossy())
             .and_then(|captures| captures.get(1))
             .and_then(|capture| capture.as_str().parse().ok())
             .unwrap_or(i);
-=======
-    fn from_sysfs_path<P: AsRef<Path>>(path: P) -> Result<Gpu> {
-        let path = path.as_ref();
-
-        trace!("Creating GPU object of {path:?}…");
->>>>>>> ea3501c4
 
         let sysfs_device_path = path.join("device");
         let uevent_contents = read_uevent(sysfs_device_path.join("uevent"))?;
@@ -351,7 +337,7 @@
                     device,
                     gpu_identifier,
                     driver,
-                    path,
+                    path.to_path_buf(),
                     hwmon_vec.first().cloned(),
                 )),
                 "v3d",
