mod amd;
mod intel;
mod nvidia;
mod other;
mod v3d;

use anyhow::{Context, Result, bail};
use lazy_regex::{Lazy, Regex, lazy_regex};
use log::{debug, info, trace};
use process_data::{GpuIdentifier, pci_slot::PciSlot};
use v3d::V3dGpu;

use std::{
    path::{Path, PathBuf},
    str::FromStr,
};

use self::{amd::AmdGpu, intel::IntelGpu, nvidia::NvidiaGpu, other::OtherGpu};
use crate::utils::{
    link::{Link, LinkData},
    read_sysfs,
};
use crate::{
    i18n::i18n,
    utils::{pci::Device, read_uevent},
};
use glob::glob;

use super::pci::Vendor;

pub const VID_AMD: u16 = 0x1002;
pub const VID_INTEL: u16 = 0x8086;
pub const VID_NVIDIA: u16 = 0x10DE;

static RE_CARD_ENUMARATOR: Lazy<Regex> = lazy_regex!(r"(\d+)\/?$");

#[derive(Debug)]
pub struct GpuData {
    pub gpu_identifier: GpuIdentifier,

    pub usage_fraction: Option<f64>,

    // in case of a GPU with a combined media engine, encode_fraction will contain the combined usage
    pub encode_fraction: Option<f64>,
    pub decode_fraction: Option<f64>,

    pub total_vram: Option<usize>,
    pub used_vram: Option<usize>,

    pub clock_speed: Option<f64>,
    pub vram_speed: Option<f64>,

    pub temperature: Option<f64>,

    pub power_usage: Option<f64>,
    pub power_cap: Option<f64>,
    pub power_cap_max: Option<f64>,

    pub link: Option<Link>,

    pub nvidia: bool,
}

impl GpuData {
    pub fn new(gpu: &Gpu) -> Self {
        let gpu_identifier = gpu.gpu_identifier();

        trace!("Gathering GPU data for {gpu_identifier}…");

        let usage_fraction = gpu.usage().map(|usage| usage.clamp(0.0, 1.0)).ok();

        let encode_fraction = gpu.encode_usage().map(|usage| usage.clamp(0.0, 1.0)).ok();

        let decode_fraction = gpu.decode_usage().map(|usage| usage.clamp(0.0, 1.0)).ok();

        let total_vram = gpu.total_vram().ok();
        let used_vram = gpu.used_vram().ok();

        let clock_speed = gpu.core_frequency().ok();
        let vram_speed = gpu.vram_frequency().ok();

        let temperature = gpu.temperature().ok();

        let power_usage = gpu.power_usage().ok();
        let power_cap = gpu.power_cap().ok();
        let power_cap_max = gpu.power_cap_max().ok();

        let link = gpu.link().ok();

        let nvidia = matches!(gpu, Gpu::Nvidia(_));

        let gpu_data = Self {
            gpu_identifier,
            usage_fraction,
            encode_fraction,
            decode_fraction,
            total_vram,
            used_vram,
            clock_speed,
            vram_speed,
            temperature,
            power_usage,
            power_cap,
            power_cap_max,
            link,
            nvidia,
        };

        trace!("Gathered GPU data for {gpu_identifier}: {gpu_data:?}");

        gpu_data
    }
}

#[derive(Debug, Clone)]
pub enum Gpu {
    Amd(AmdGpu),
    Intel(IntelGpu),
    Nvidia(NvidiaGpu),
    V3d(V3dGpu),
    Other(OtherGpu),
}

impl Default for Gpu {
    fn default() -> Self {
        Gpu::Other(OtherGpu::default())
    }
}

pub trait GpuImpl {
    fn device(&self) -> Option<&'static Device>;
    fn gpu_identifier(&self) -> GpuIdentifier;
    fn driver(&self) -> &str;
    fn sysfs_path(&self) -> &Path;
    fn first_hwmon(&self) -> Option<&Path>;

    fn name(&self) -> Result<String>;
    fn usage(&self) -> Result<f64>;
    fn encode_usage(&self) -> Result<f64>;
    fn decode_usage(&self) -> Result<f64>;
    fn combined_media_engine(&self) -> Result<bool>;
    fn used_vram(&self) -> Result<usize>;
    fn total_vram(&self) -> Result<usize>;
    fn temperature(&self) -> Result<f64>;
    fn power_usage(&self) -> Result<f64>;
    fn core_frequency(&self) -> Result<f64>;
    fn vram_frequency(&self) -> Result<f64>;
    fn power_cap(&self) -> Result<f64>;
    fn power_cap_max(&self) -> Result<f64>;

    // These are preimplemented ways of getting information through the DRM and hwmon interface.
    // It's also used as a fallback.

    fn drm_name(&self) -> Result<String> {
        Ok(self.device().context("no device")?.name().to_owned())
    }

    fn drm_usage(&self) -> Result<isize> {
        read_sysfs(self.sysfs_path().join("device/gpu_busy_percent"))
    }

    fn drm_used_vram(&self) -> Result<isize> {
        read_sysfs(self.sysfs_path().join("device/mem_info_vram_used"))
    }

    fn drm_total_vram(&self) -> Result<isize> {
        read_sysfs(self.sysfs_path().join("device/mem_info_vram_total"))
    }

    fn hwmon_path(&self) -> Result<&Path> {
        self.first_hwmon().context("no hwmon found")
    }

    fn hwmon_temperature(&self) -> Result<f64> {
        read_sysfs::<isize>(self.hwmon_path()?.join("temp1_input")).map(|temp| temp as f64 / 1000.0)
    }

    fn hwmon_power_usage(&self) -> Result<f64> {
<<<<<<< HEAD
        Ok(self
            .read_hwmon_int("power1_average")
            .or_else(|_| self.read_hwmon_int("power1_input"))
            .or_else(|_| self.read_hwmon_int("power1"))? as f64
            / 1_000_000.0)
=======
        read_sysfs::<isize>(self.hwmon_path()?.join("power1_average"))
            .or_else(|_| read_sysfs::<isize>(self.hwmon_path()?.join("power1_input")))
            .map(|power| power as f64 / 1_000_000.0)
>>>>>>> 9f150fcb
    }

    fn hwmon_core_frequency(&self) -> Result<f64> {
        read_sysfs::<isize>(self.hwmon_path()?.join("freq1_input")).map(|freq| freq as f64)
    }

    fn hwmon_vram_frequency(&self) -> Result<f64> {
        read_sysfs::<isize>(self.hwmon_path()?.join("freq2_input")).map(|freq| freq as f64)
    }

    fn hwmon_power_cap(&self) -> Result<f64> {
        read_sysfs::<isize>(self.hwmon_path()?.join("power1_cap"))
            .map(|power| power as f64 / 1_000_000.0)
    }

    fn hwmon_power_cap_max(&self) -> Result<f64> {
        read_sysfs::<isize>(self.hwmon_path()?.join("power1_cap_max"))
            .map(|power| power as f64 / 1_000_000.0)
    }
}

impl std::ops::Deref for Gpu {
    type Target = dyn GpuImpl;

    fn deref(&self) -> &Self::Target {
        match self {
            Gpu::Amd(gpu) => gpu,
            Gpu::Intel(gpu) => gpu,
            Gpu::Nvidia(gpu) => gpu,
            Gpu::V3d(gpu) => gpu,
            Gpu::Other(gpu) => gpu,
        }
    }
}

impl Gpu {
    /// Returns a `Vec` of all GPUs currently found in the system.
    ///
    /// # Errors
    ///
    /// Will return `Err` if there are problems detecting
    /// the GPUs in the system
    pub fn get_gpus() -> Result<Vec<Gpu>> {
        debug!("Searching for GPUs…");

        let mut gpu_vec: Vec<Gpu> = Vec::new();
        for (i, entry) in glob("/sys/class/drm/card?")?.flatten().enumerate() {
            if let Ok(gpu) = Self::from_sysfs_path(entry, i) {
                gpu_vec.push(gpu);
            }
        }

        debug!("{} GPUs found", gpu_vec.len());

        Ok(gpu_vec)
    }

    fn from_sysfs_path<P: AsRef<Path>>(path: P, i: usize) -> Result<Gpu> {
        let path = path.as_ref().to_path_buf();

        trace!("Creating GPU object of {path:?}…");

        let enumarator = RE_CARD_ENUMARATOR
            .captures(&path.to_string_lossy())
            .and_then(|captures| captures.get(1))
            .and_then(|capture| capture.as_str().parse().ok())
            .unwrap_or(i);

        let sysfs_device_path = path.join("device");
        let uevent_contents = read_uevent(sysfs_device_path.join("uevent"))?;

        let (device, vid, pid) = if let Some(pci_line) = uevent_contents.get("PCI_ID") {
            let (vid_str, pid_str) = pci_line.split_once(':').unwrap_or(("0", "0"));
            let vid = u16::from_str_radix(vid_str, 16).unwrap_or_default();
            let pid = u16::from_str_radix(pid_str, 16).unwrap_or_default();
            (Device::from_vid_pid(vid, pid), vid, pid)
        } else {
            (None, 0, 0)
        };

        let mut hwmon_vec: Vec<PathBuf> = Vec::new();
        for hwmon in glob(&format!(
            "{}/hwmon/hwmon?",
            sysfs_device_path.to_string_lossy()
        ))?
        .flatten()
        {
            hwmon_vec.push(hwmon);
        }

        let pci_slot = PciSlot::from_str(
            &uevent_contents
                .get("PCI_SLOT_NAME")
                .map_or_else(|| i18n("N/A"), std::string::ToString::to_string),
        )
        .context("can't turn PCI string to struct");

        let gpu_identifier = if let Ok(pci_slot) = pci_slot {
            GpuIdentifier::PciSlot(pci_slot)
        } else {
            GpuIdentifier::Enumerator(enumarator)
        };

        let driver = uevent_contents
            .get("DRIVER")
            .map_or_else(|| i18n("N/A"), std::string::ToString::to_string);

        // if the driver is simple-framebuffer, it's likely not a GPU
        if driver == "simple-framebuffer" {
            bail!("this is a simple framebuffer");
        }

        let (gpu, gpu_category) = if vid == VID_AMD || driver == "amdgpu" {
            (
                Gpu::Amd(AmdGpu::new(
                    device,
                    gpu_identifier,
                    driver,
                    path.to_path_buf(),
                    hwmon_vec.first().cloned(),
                )),
                "AMD",
            )
        } else if vid == VID_INTEL || intel::DRIVER_NAMES.contains(&driver.as_str()) {
            (
                Gpu::Intel(IntelGpu::new(
                    device,
                    gpu_identifier,
                    driver,
                    path.to_path_buf(),
                    hwmon_vec.first().cloned(),
                )),
                "Intel",
            )
        } else if vid == VID_NVIDIA || driver == "nvidia" {
            (
                Gpu::Nvidia(NvidiaGpu::new(
                    device,
                    gpu_identifier,
                    driver,
                    path.to_path_buf(),
                    hwmon_vec.first().cloned(),
                )),
                "NVIDIA",
            )
        } else if driver == "v3d" {
            (
                Gpu::V3d(V3dGpu::new(
                    device,
                    gpu_identifier,
                    driver,
                    path.to_path_buf(),
                    hwmon_vec.first().cloned(),
                )),
                "v3d",
            )
        } else {
            (
                Gpu::Other(OtherGpu::new(
                    device,
                    gpu_identifier,
                    driver,
                    path.to_path_buf(),
                    hwmon_vec.first().cloned(),
                )),
                "Other",
            )
        };

        info!(
            "Found GPU \"{}\" (Identifier: {} · PCI ID: {vid:x}:{pid:x} · Category: {gpu_category})",
            gpu.name().unwrap_or("<unknown name>".into()),
            gpu.gpu_identifier(),
        );

        trace!("Created GPU object of {path:?}: {gpu:?}");

        Ok(gpu)
    }

    pub fn get_vendor(&self) -> Result<&'static Vendor> {
        Ok(self.device().context("no device")?.vendor())
    }

    pub fn link(&self) -> Result<Link> {
        if let GpuIdentifier::PciSlot(pci_slot) = self.gpu_identifier() {
            let pcie_link = LinkData::from_pci_slot(&pci_slot)?;
            Ok(Link::Pcie(pcie_link))
        } else {
            bail!("Could not retrieve PciSlot from Gpu");
        }
    }
}<|MERGE_RESOLUTION|>--- conflicted
+++ resolved
@@ -176,17 +176,9 @@
     }
 
     fn hwmon_power_usage(&self) -> Result<f64> {
-<<<<<<< HEAD
-        Ok(self
-            .read_hwmon_int("power1_average")
-            .or_else(|_| self.read_hwmon_int("power1_input"))
-            .or_else(|_| self.read_hwmon_int("power1"))? as f64
-            / 1_000_000.0)
-=======
         read_sysfs::<isize>(self.hwmon_path()?.join("power1_average"))
             .or_else(|_| read_sysfs::<isize>(self.hwmon_path()?.join("power1_input")))
             .map(|power| power as f64 / 1_000_000.0)
->>>>>>> 9f150fcb
     }
 
     fn hwmon_core_frequency(&self) -> Result<f64> {
