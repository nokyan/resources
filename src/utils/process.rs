--- conflicted
+++ resolved
@@ -1,12 +1,9 @@
 use anyhow::{bail, Context, Result};
 use config::LIBEXECDIR;
-<<<<<<< HEAD
-use log::{debug, error, info};
-use process_data::{pci_slot::PciSlot, GpuUsageStats, Niceness, NpuUsageStats, ProcessData};
-=======
 use log::{debug, error, info, trace};
-use process_data::{GpuIdentifier, GpuUsageStats, Niceness, ProcessData};
->>>>>>> 47926c36
+use process_data::{
+    pci_slot::PciSlot, GpuIdentifier, GpuUsageStats, Niceness, NpuUsageStats, ProcessData,
+};
 use std::{
     collections::BTreeMap,
     ffi::{OsStr, OsString},
@@ -85,12 +82,8 @@
     pub timestamp_last: u64,
     pub read_bytes_last: Option<u64>,
     pub write_bytes_last: Option<u64>,
-<<<<<<< HEAD
-    pub gpu_usage_stats_last: BTreeMap<PciSlot, GpuUsageStats>,
+    pub gpu_usage_stats_last: BTreeMap<GpuIdentifier, GpuUsageStats>,
     pub npu_usage_stats_last: BTreeMap<PciSlot, NpuUsageStats>,
-=======
-    pub gpu_usage_stats_last: BTreeMap<GpuIdentifier, GpuUsageStats>,
->>>>>>> 47926c36
     pub display_name: String,
 }
 
