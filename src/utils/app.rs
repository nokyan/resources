--- conflicted
+++ resolved
@@ -12,14 +12,11 @@
 };
 use lazy_regex::{Lazy, Regex, lazy_regex};
 use log::{debug, info, trace};
-<<<<<<< HEAD
-use process_data::{pci_slot::PciSlot, Containerization, GpuIdentifier, ProcessData};
-=======
 use process_data::{
     Containerization, ProcessData,
     gpu_usage::{GpuIdentifier, GpuUsageStats},
+    pci_slot::PciSlot,
 };
->>>>>>> 43365cda
 
 use crate::{i18n::i18n, utils::read_parsed};
 
@@ -618,7 +615,6 @@
             .clamp(0.0, 1.0)
     }
 
-<<<<<<< HEAD
     pub fn npu_fraction(&self, pci_slot: PciSlot) -> f32 {
         self.processes_iter()
             .map(|process| {
@@ -642,14 +638,8 @@
                 _ => None,
             })
             .map(|(new, old, timestamp, timestamp_last)| {
-                if old.usage == 0 {
-                    0.0
-                } else {
-                    ((new.usage.saturating_sub(old.usage) as f32)
-                        / (timestamp.saturating_sub(timestamp_last) as f32))
-                        .finite_or_default()
-                        / 1_000_000.0
-                }
+                let time_delta = timestamp.saturating_sub(timestamp_last);
+                new.usage_fraction(old, time_delta).unwrap_or_default()
             })
             .sum::<f32>()
             .clamp(0.0, 1.0)
@@ -657,11 +647,16 @@
 
     pub fn npu_mem(&self, pci_slot: PciSlot) -> u64 {
         self.processes_iter()
-            .map(|process| process.data.npu_usage_stats.get(&pci_slot))
-            .map(|stats| match stats {
-                Some(stats) => stats.mem,
-                None => 0,
-=======
+            .flat_map(|process| {
+                process
+                    .data
+                    .npu_usage_stats
+                    .get(&pci_slot)
+                    .and_then(|npu_usage_stats| npu_usage_stats.mem())
+            })
+            .sum()
+    }
+
     pub fn vram_usage(&self, gpu_identifier: GpuIdentifier) -> u64 {
         self.processes_iter()
             .flat_map(|process| {
@@ -669,8 +664,7 @@
                     .data
                     .gpu_usage_stats
                     .get(&gpu_identifier)
-                    .and_then(|gpu_identifier| gpu_identifier.mem())
->>>>>>> 43365cda
+                    .and_then(|gpu_usage_stats| gpu_usage_stats.mem())
             })
             .sum()
     }
