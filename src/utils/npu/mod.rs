mod amd;
mod intel;
mod other;

<<<<<<< HEAD
use amd::AmdNpu;
use anyhow::{bail, Context, Result};
=======
use anyhow::{Context, Result, bail};
>>>>>>> 43365cda
use log::{debug, info, trace};
use process_data::pci_slot::PciSlot;

use std::{
    path::{Path, PathBuf},
    str::FromStr,
};

use glob::glob;

use crate::{
    i18n::i18n,
    utils::{pci::Device, read_parsed, read_uevent},
};

use self::{intel::IntelNpu, other::OtherNpu};

use super::{
    link::{Link, LinkData},
    pci::Vendor,
};

pub const VID_AMD: u16 = 4098;
pub const VID_INTEL: u16 = 0x8086;

#[derive(Debug)]
pub struct NpuData {
    pub pci_slot: PciSlot,

    pub usage_fraction: Option<f64>,

    pub total_memory: Option<usize>,
    pub used_memory: Option<usize>,

    pub clock_speed: Option<f64>,
    pub vram_speed: Option<f64>,

    pub temperature: Option<f64>,

    pub power_usage: Option<f64>,
    pub power_cap: Option<f64>,
    pub power_cap_max: Option<f64>,

    pub link: Option<Link>,
}

impl NpuData {
    pub fn new(npu: &Npu) -> Self {
        let pci_slot = npu.pci_slot();

        trace!("Gathering NPU data for {pci_slot}…");

        let usage_fraction = npu.usage().ok();

        let total_memory = npu.total_memory().ok();
        let used_memory = npu.used_memory().ok();

        let clock_speed = npu.core_frequency().ok();
        let vram_speed = npu.memory_frequency().ok();

        let temperature = npu.temperature().ok();

        let power_usage = npu.power_usage().ok();
        let power_cap = npu.power_cap().ok();
        let power_cap_max = npu.power_cap_max().ok();

        let link = npu.link().ok();

        let npu_data = Self {
            pci_slot,
            usage_fraction,
            total_memory,
            used_memory,
            clock_speed,
            vram_speed,
            temperature,
            power_usage,
            power_cap,
            power_cap_max,
            link,
        };

        trace!("Gathered NPU data for {pci_slot}: {npu_data:?}");

        npu_data
    }
}

#[derive(Debug, Clone)]
pub enum Npu {
    Amd(AmdNpu),
    Intel(IntelNpu),
    Other(OtherNpu),
}

impl Default for Npu {
    fn default() -> Self {
        Npu::Other(OtherNpu::default())
    }
}

pub trait NpuImpl {
    fn device(&self) -> Option<&'static Device>;
    fn pci_slot(&self) -> PciSlot;
    fn driver(&self) -> &str;
    fn sysfs_path(&self) -> &Path;
    fn first_hwmon(&self) -> Option<&Path>;

    fn name(&self) -> Result<String>;
    fn usage(&self) -> Result<f64>;
    fn used_memory(&self) -> Result<usize>;
    fn total_memory(&self) -> Result<usize>;
    fn temperature(&self) -> Result<f64>;
    fn power_usage(&self) -> Result<f64>;
    fn core_frequency(&self) -> Result<f64>;
    fn memory_frequency(&self) -> Result<f64>;
    fn power_cap(&self) -> Result<f64>;
    fn power_cap_max(&self) -> Result<f64>;

    // These are preimplemented ways of getting information through the DRM and hwmon interface.
    // It's also used as a fallback.

    fn drm_name(&self) -> Result<String> {
        Ok(self.device().context("no device")?.name().to_owned())
    }

    fn drm_usage(&self) -> Result<isize> {
<<<<<<< HEAD
        // This is purely a guess for the future since no NPU driver has actually implemented this statistic
        self.read_device_int("npu_busy_percent")
    }

    fn drm_used_memory(&self) -> Result<isize> {
        // This is purely a guess for the future since no NPU driver has actually implemented this statistic
        self.read_device_int("mem_info_vram_used")
    }

    fn drm_total_memory(&self) -> Result<isize> {
        // This is purely a guess for the future since no NPU driver has actually implemented this statistic
        self.read_device_int("mem_info_vram_total")
=======
        // No NPU driver actually implements this yet, this is a guess for the future based on drm_usage() for GPUs
        read_parsed(self.sysfs_path().join("device/npu_busy_percent"))
    }

    fn drm_used_memory(&self) -> Result<isize> {
        // ivpu will implement this with kernel 6.14, using this as a fallback just in case other vendors start using
        // this name as well
        read_parsed(self.sysfs_path().join("device/npu_memory_utilization"))
    }

    fn drm_total_memory(&self) -> Result<isize> {
        // No NPU driver actually implements this yet, this is a guess for the future based on ivpu's
        // npu_memory_utilization
        read_parsed(self.sysfs_path().join("device/npu_memory_total"))
    }

    fn hwmon_path(&self) -> Result<&Path> {
        self.first_hwmon().context("no hwmon found")
>>>>>>> 43365cda
    }

    fn hwmon_temperature(&self) -> Result<f64> {
        read_parsed::<isize>(self.hwmon_path()?.join("temp1_input"))
            .map(|temp| temp as f64 / 1000.0)
    }

    fn hwmon_power_usage(&self) -> Result<f64> {
        read_parsed::<isize>(self.hwmon_path()?.join("power1_average"))
            .map(|power| power as f64 / 1_000_000.0)
    }

    fn hwmon_core_frequency(&self) -> Result<f64> {
        read_parsed::<isize>(self.hwmon_path()?.join("freq1_input")).map(|freq| freq as f64)
    }

    fn hwmon_memory_frequency(&self) -> Result<f64> {
        read_parsed::<isize>(self.hwmon_path()?.join("freq2_input")).map(|freq| freq as f64)
    }

    fn hwmon_power_cap(&self) -> Result<f64> {
        read_parsed::<isize>(self.hwmon_path()?.join("power1_cap"))
            .map(|power| power as f64 / 1_000_000.0)
    }

    fn hwmon_power_cap_max(&self) -> Result<f64> {
        read_parsed::<isize>(self.hwmon_path()?.join("power1_cap_max"))
            .map(|power| power as f64 / 1_000_000.0)
    }
}

impl std::ops::Deref for Npu {
    type Target = dyn NpuImpl;

    fn deref(&self) -> &Self::Target {
        match self {
            Npu::Intel(npu) => npu,
            Npu::Other(npu) => npu,
        }
    }
}

impl Npu {
    /// Returns a `Vec` of all NPUs currently found in the system.
    ///
    /// # Errors
    ///
    /// Will return `Err` if there are problems detecting
    /// the NPUs in the system
    pub fn get_npus() -> Result<Vec<Npu>> {
        debug!("Searching for NPUs…");

        let mut npu_vec: Vec<Npu> = Vec::new();
        for entry in glob("/sys/class/accel/accel?")?.flatten() {
            if let Ok(npu) = Self::from_sysfs_path(entry) {
                npu_vec.push(npu);
            }
        }

        debug!("{} NPUs found", npu_vec.len());

        Ok(npu_vec)
    }

    fn from_sysfs_path<P: AsRef<Path>>(path: P) -> Result<Npu> {
        let path = path.as_ref();

        trace!("Creating NPU object of {path:?}…");

        let sysfs_device_path = path.join("device");
        let uevent_contents = read_uevent(sysfs_device_path.join("uevent"))?;

        let (device, vid, pid) = if let Some(pci_line) = uevent_contents.get("PCI_ID") {
            let (vid_str, pid_str) = pci_line.split_once(':').unwrap_or(("0", "0"));
            let vid = u16::from_str_radix(vid_str, 16).unwrap_or_default();
            let pid = u16::from_str_radix(pid_str, 16).unwrap_or_default();
            (Device::from_vid_pid(vid, pid), vid, pid)
        } else {
            (None, 0, 0)
        };

        let mut hwmon_vec: Vec<PathBuf> = Vec::new();
        for hwmon in glob(&format!(
            "{}/hwmon/hwmon?",
            sysfs_device_path
                .to_str()
                .context("error transforming PathBuf to str")?
        ))?
        .flatten()
        {
            hwmon_vec.push(hwmon);
        }

        let pci_slot = PciSlot::from_str(
            &uevent_contents
                .get("PCI_SLOT_NAME")
                .map_or_else(|| i18n("N/A"), std::string::ToString::to_string),
        )
        .context("can't turn PCI string to struct")?;

        let driver = uevent_contents
            .get("DRIVER")
            .map_or_else(|| i18n("N/A"), std::string::ToString::to_string);

        // if the driver is simple-framebuffer, it's likely not a GPU
        if driver == "simple-framebuffer" {
            bail!("this is a simple framebuffer");
        }

        let (npu, npu_category) = if vid == VID_INTEL || driver == "intel_vpu" {
            (
                Npu::Intel(IntelNpu::new(
                    device,
                    pci_slot,
                    driver,
                    path.to_path_buf(),
                    hwmon_vec.first().cloned(),
                )),
                "Intel",
            )
        } else if vid == VID_AMD || driver == "amdxdna" {
            (
                Npu::Amd(AmdNpu::new(
                    device,
                    pci_slot,
                    driver,
                    path.to_path_buf(),
                    hwmon_vec.first().cloned(),
                )),
                "AMD",
            )
        } else {
            (
                Npu::Other(OtherNpu::new(
                    device,
                    pci_slot,
                    driver,
                    path.to_path_buf(),
                    hwmon_vec.first().cloned(),
                )),
                "Other",
            )
        };

        info!(
            "Found NPU \"{}\" (PCI slot: {} · PCI ID: {vid:x}:{pid:x} · Category: {npu_category})",
            npu.name().unwrap_or("<unknown name>".into()),
            npu.pci_slot(),
        );

        trace!("Created NPU object of {path:?}: {npu:?}");

        Ok(npu)
    }

    pub fn get_vendor(&self) -> Result<&'static Vendor> {
<<<<<<< HEAD
        Ok(match self {
            Npu::Amd(npu) => npu.device(),
            Npu::Intel(npu) => npu.device(),
            Npu::Other(npu) => npu.device(),
        }
        .context("no device")?
        .vendor())
    }

    pub fn pci_slot(&self) -> PciSlot {
        match self {
            Npu::Amd(npu) => npu.pci_slot(),
            Npu::Intel(npu) => npu.pci_slot(),
            Npu::Other(npu) => npu.pci_slot(),
        }
    }

    pub fn driver(&self) -> String {
        match self {
            Npu::Amd(npu) => npu.driver(),
            Npu::Intel(npu) => npu.driver(),
            Npu::Other(npu) => npu.driver(),
        }
    }

    pub fn name(&self) -> Result<String> {
        match self {
            Npu::Amd(npu) => npu.name(),
            Npu::Intel(npu) => npu.name(),
            Npu::Other(npu) => npu.name(),
        }
    }

    pub fn usage(&self) -> Result<f64> {
        match self {
            Npu::Amd(npu) => npu.usage(),
            Npu::Intel(npu) => npu.usage(),
            Npu::Other(npu) => npu.usage(),
        }
    }

    pub fn used_memory(&self) -> Result<usize> {
        match self {
            Npu::Amd(npu) => npu.used_memory(),
            Npu::Intel(npu) => npu.used_memory(),
            Npu::Other(npu) => npu.used_memory(),
        }
    }

    pub fn total_memory(&self) -> Result<usize> {
        match self {
            Npu::Amd(npu) => npu.total_memory(),
            Npu::Intel(npu) => npu.total_memory(),
            Npu::Other(npu) => npu.total_memory(),
        }
    }

    pub fn temperature(&self) -> Result<f64> {
        match self {
            Npu::Amd(npu) => npu.temperature(),
            Npu::Intel(npu) => npu.temperature(),
            Npu::Other(npu) => npu.temperature(),
        }
    }

    pub fn power_usage(&self) -> Result<f64> {
        match self {
            Npu::Amd(npu) => npu.power_usage(),
            Npu::Intel(npu) => npu.power_usage(),
            Npu::Other(npu) => npu.power_usage(),
        }
    }

    pub fn core_frequency(&self) -> Result<f64> {
        match self {
            Npu::Amd(npu) => npu.core_frequency(),
            Npu::Intel(npu) => npu.core_frequency(),
            Npu::Other(npu) => npu.core_frequency(),
        }
    }

    pub fn memory_frequency(&self) -> Result<f64> {
        match self {
            Npu::Amd(npu) => npu.memory_frequency(),
            Npu::Intel(npu) => npu.memory_frequency(),
            Npu::Other(npu) => npu.memory_frequency(),
        }
    }

    pub fn power_cap(&self) -> Result<f64> {
        match self {
            Npu::Amd(npu) => npu.power_cap(),
            Npu::Intel(npu) => npu.power_cap(),
            Npu::Other(npu) => npu.power_cap(),
        }
    }

    pub fn power_cap_max(&self) -> Result<f64> {
        match self {
            Npu::Amd(npu) => npu.power_cap(),
            Npu::Intel(npu) => npu.power_cap_max(),
            Npu::Other(npu) => npu.power_cap_max(),
        }
=======
        Ok(self.device().context("no device")?.vendor())
    }

    pub fn link(&self) -> Result<Link> {
        Ok(Link::Pcie(LinkData::from_pci_slot(&self.pci_slot())?))
>>>>>>> 43365cda
    }
}<|MERGE_RESOLUTION|>--- conflicted
+++ resolved
@@ -2,12 +2,8 @@
 mod intel;
 mod other;
 
-<<<<<<< HEAD
 use amd::AmdNpu;
-use anyhow::{bail, Context, Result};
-=======
 use anyhow::{Context, Result, bail};
->>>>>>> 43365cda
 use log::{debug, info, trace};
 use process_data::pci_slot::PciSlot;
 
@@ -20,17 +16,17 @@
 
 use crate::{
     i18n::i18n,
-    utils::{pci::Device, read_parsed, read_uevent},
+    utils::{
+        pci::{Device, Vendor},
+        read_parsed, read_uevent,
+    },
 };
 
 use self::{intel::IntelNpu, other::OtherNpu};
 
-use super::{
-    link::{Link, LinkData},
-    pci::Vendor,
-};
-
-pub const VID_AMD: u16 = 4098;
+use super::link::{Link, LinkData};
+
+pub const VID_AMD: u16 = 0x1002;
 pub const VID_INTEL: u16 = 0x8086;
 
 #[derive(Debug)]
@@ -135,20 +131,6 @@
     }
 
     fn drm_usage(&self) -> Result<isize> {
-<<<<<<< HEAD
-        // This is purely a guess for the future since no NPU driver has actually implemented this statistic
-        self.read_device_int("npu_busy_percent")
-    }
-
-    fn drm_used_memory(&self) -> Result<isize> {
-        // This is purely a guess for the future since no NPU driver has actually implemented this statistic
-        self.read_device_int("mem_info_vram_used")
-    }
-
-    fn drm_total_memory(&self) -> Result<isize> {
-        // This is purely a guess for the future since no NPU driver has actually implemented this statistic
-        self.read_device_int("mem_info_vram_total")
-=======
         // No NPU driver actually implements this yet, this is a guess for the future based on drm_usage() for GPUs
         read_parsed(self.sysfs_path().join("device/npu_busy_percent"))
     }
@@ -167,7 +149,6 @@
 
     fn hwmon_path(&self) -> Result<&Path> {
         self.first_hwmon().context("no hwmon found")
->>>>>>> 43365cda
     }
 
     fn hwmon_temperature(&self) -> Result<f64> {
@@ -204,6 +185,7 @@
 
     fn deref(&self) -> &Self::Target {
         match self {
+            Npu::Amd(npu) => npu,
             Npu::Intel(npu) => npu,
             Npu::Other(npu) => npu,
         }
@@ -324,116 +306,10 @@
     }
 
     pub fn get_vendor(&self) -> Result<&'static Vendor> {
-<<<<<<< HEAD
-        Ok(match self {
-            Npu::Amd(npu) => npu.device(),
-            Npu::Intel(npu) => npu.device(),
-            Npu::Other(npu) => npu.device(),
-        }
-        .context("no device")?
-        .vendor())
-    }
-
-    pub fn pci_slot(&self) -> PciSlot {
-        match self {
-            Npu::Amd(npu) => npu.pci_slot(),
-            Npu::Intel(npu) => npu.pci_slot(),
-            Npu::Other(npu) => npu.pci_slot(),
-        }
-    }
-
-    pub fn driver(&self) -> String {
-        match self {
-            Npu::Amd(npu) => npu.driver(),
-            Npu::Intel(npu) => npu.driver(),
-            Npu::Other(npu) => npu.driver(),
-        }
-    }
-
-    pub fn name(&self) -> Result<String> {
-        match self {
-            Npu::Amd(npu) => npu.name(),
-            Npu::Intel(npu) => npu.name(),
-            Npu::Other(npu) => npu.name(),
-        }
-    }
-
-    pub fn usage(&self) -> Result<f64> {
-        match self {
-            Npu::Amd(npu) => npu.usage(),
-            Npu::Intel(npu) => npu.usage(),
-            Npu::Other(npu) => npu.usage(),
-        }
-    }
-
-    pub fn used_memory(&self) -> Result<usize> {
-        match self {
-            Npu::Amd(npu) => npu.used_memory(),
-            Npu::Intel(npu) => npu.used_memory(),
-            Npu::Other(npu) => npu.used_memory(),
-        }
-    }
-
-    pub fn total_memory(&self) -> Result<usize> {
-        match self {
-            Npu::Amd(npu) => npu.total_memory(),
-            Npu::Intel(npu) => npu.total_memory(),
-            Npu::Other(npu) => npu.total_memory(),
-        }
-    }
-
-    pub fn temperature(&self) -> Result<f64> {
-        match self {
-            Npu::Amd(npu) => npu.temperature(),
-            Npu::Intel(npu) => npu.temperature(),
-            Npu::Other(npu) => npu.temperature(),
-        }
-    }
-
-    pub fn power_usage(&self) -> Result<f64> {
-        match self {
-            Npu::Amd(npu) => npu.power_usage(),
-            Npu::Intel(npu) => npu.power_usage(),
-            Npu::Other(npu) => npu.power_usage(),
-        }
-    }
-
-    pub fn core_frequency(&self) -> Result<f64> {
-        match self {
-            Npu::Amd(npu) => npu.core_frequency(),
-            Npu::Intel(npu) => npu.core_frequency(),
-            Npu::Other(npu) => npu.core_frequency(),
-        }
-    }
-
-    pub fn memory_frequency(&self) -> Result<f64> {
-        match self {
-            Npu::Amd(npu) => npu.memory_frequency(),
-            Npu::Intel(npu) => npu.memory_frequency(),
-            Npu::Other(npu) => npu.memory_frequency(),
-        }
-    }
-
-    pub fn power_cap(&self) -> Result<f64> {
-        match self {
-            Npu::Amd(npu) => npu.power_cap(),
-            Npu::Intel(npu) => npu.power_cap(),
-            Npu::Other(npu) => npu.power_cap(),
-        }
-    }
-
-    pub fn power_cap_max(&self) -> Result<f64> {
-        match self {
-            Npu::Amd(npu) => npu.power_cap(),
-            Npu::Intel(npu) => npu.power_cap_max(),
-            Npu::Other(npu) => npu.power_cap_max(),
-        }
-=======
         Ok(self.device().context("no device")?.vendor())
     }
 
     pub fn link(&self) -> Result<Link> {
         Ok(Link::Pcie(LinkData::from_pci_slot(&self.pci_slot())?))
->>>>>>> 43365cda
     }
 }